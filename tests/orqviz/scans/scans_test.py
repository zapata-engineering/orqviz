--- conflicted
+++ resolved
@@ -17,10 +17,7 @@
     plot_2D_scan_result,
 )
 from orqviz.scans.scans_2D import perform_2D_scan
-<<<<<<< HEAD
 from orqviz.io import load_viz_object, save_viz_object
-=======
->>>>>>> 473b8c6b
 
 
 def SUM_OF_SINES(params):

--- conflicted
+++ resolved
@@ -3,12 +3,8 @@
 import matplotlib.pyplot as plt
 import numpy as np
 import pytest
-<<<<<<< HEAD
 from orqviz.geometric import get_random_normal_vector, get_random_orthonormal_vector
-=======
-
 from orqviz.io import load_viz_object, save_viz_object
->>>>>>> 2b24039d
 from orqviz.scans import (
     perform_1D_interpolation,
     perform_1D_scan,

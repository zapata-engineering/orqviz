--- conflicted
+++ resolved
@@ -12,10 +12,7 @@
     plot_2D_interpolation_result,
     plot_2D_scan_result,
 )
-<<<<<<< HEAD
 from orqviz.io import load_viz_object, save_viz_object
-=======
->>>>>>> 473b8c6b
 
 
 def SUM_OF_SINES(params):

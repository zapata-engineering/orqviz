--- conflicted
+++ resolved
@@ -2,12 +2,7 @@
 
 import matplotlib.pyplot as plt
 import numpy as np
-<<<<<<< HEAD
-import pytest
-=======
-
 from orqviz.io import load_viz_object, save_viz_object
->>>>>>> 2b24039d
 from orqviz.scans import perform_1D_scan, perform_2D_interpolation
 from orqviz.scans.data_structures import Scan1DResult, Scan2DResult
 from orqviz.scans.plots import (
